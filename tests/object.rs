--- conflicted
+++ resolved
@@ -293,24 +293,16 @@
 
 #[test]
 fn compare_contents_with_are_equal() -> anyhow::Result<()> {
-<<<<<<< HEAD
-    let mut repository = create_repo()?;
-    let initial_data = random_buffer();
-
-    // Write data to the object.
-    let mut object = repository.insert("Test1".into());
-=======
-    let mut repo: ObjectRepo<_> = OpenOptions::new(MemoryStore::new())
-        .config(REPO_IO_CONFIG.to_owned())
-        .password(b"Password")
-        .create_new()?;
-    let mut handle = repo.add_unmanaged();
-    let mut object = repo.unmanaged_object_mut(&mut handle).unwrap();
-
-    let initial_data = random_buffer();
-
-    // Write data to the object.
->>>>>>> 961fa587
+    let mut repo: ObjectRepo<_> = OpenOptions::new(MemoryStore::new())
+        .config(REPO_IO_CONFIG.to_owned())
+        .password(b"Password")
+        .create_new()?;
+    let mut handle = repo.add_unmanaged();
+    let mut object = repo.unmanaged_object_mut(&mut handle).unwrap();
+
+    let initial_data = random_buffer();
+
+    // Write data to the object.
     object.write_all(initial_data.as_slice())?;
     object.flush()?;
 
@@ -321,25 +313,17 @@
 
 #[test]
 fn compare_unequal_contents_with_same_size() -> anyhow::Result<()> {
-<<<<<<< HEAD
-    let mut repository = create_repo()?;
-=======
-    let mut repo: ObjectRepo<_> = OpenOptions::new(MemoryStore::new())
-        .config(REPO_IO_CONFIG.to_owned())
-        .password(b"Password")
-        .create_new()?;
-    let mut handle = repo.add_unmanaged();
-    let mut object = repo.unmanaged_object_mut(&mut handle).unwrap();
-
->>>>>>> 961fa587
+    let mut repo: ObjectRepo<_> = OpenOptions::new(MemoryStore::new())
+        .config(REPO_IO_CONFIG.to_owned())
+        .password(b"Password")
+        .create_new()?;
+    let mut handle = repo.add_unmanaged();
+    let mut object = repo.unmanaged_object_mut(&mut handle).unwrap();
+
     let initial_data = random_buffer();
     let modified_data = random_bytes(initial_data.len());
 
     // Write data to the object.
-<<<<<<< HEAD
-    let mut object = repository.insert("Test1".into());
-=======
->>>>>>> 961fa587
     object.write_all(initial_data.as_slice())?;
     object.flush()?;
 
@@ -350,25 +334,17 @@
 
 #[test]
 fn compare_contents_which_are_smaller() -> anyhow::Result<()> {
-<<<<<<< HEAD
-    let mut repository = create_repo()?;
-=======
-    let mut repo: ObjectRepo<_> = OpenOptions::new(MemoryStore::new())
-        .config(REPO_IO_CONFIG.to_owned())
-        .password(b"Password")
-        .create_new()?;
-    let mut handle = repo.add_unmanaged();
-    let mut object = repo.unmanaged_object_mut(&mut handle).unwrap();
-
->>>>>>> 961fa587
+    let mut repo: ObjectRepo<_> = OpenOptions::new(MemoryStore::new())
+        .config(REPO_IO_CONFIG.to_owned())
+        .password(b"Password")
+        .create_new()?;
+    let mut handle = repo.add_unmanaged();
+    let mut object = repo.unmanaged_object_mut(&mut handle).unwrap();
+
     let initial_data = random_buffer();
     let modified_data = &initial_data[..initial_data.len() / 2];
 
     // Write data to the object.
-<<<<<<< HEAD
-    let mut object = repository.insert("Test1".into());
-=======
->>>>>>> 961fa587
     object.write_all(initial_data.as_slice())?;
     object.flush()?;
 
@@ -379,25 +355,17 @@
 
 #[test]
 fn compare_contents_which_are_larger() -> anyhow::Result<()> {
-<<<<<<< HEAD
-    let mut repository = create_repo()?;
-=======
-    let mut repo: ObjectRepo<_> = OpenOptions::new(MemoryStore::new())
-        .config(REPO_IO_CONFIG.to_owned())
-        .password(b"Password")
-        .create_new()?;
-    let mut handle = repo.add_unmanaged();
-    let mut object = repo.unmanaged_object_mut(&mut handle).unwrap();
-
->>>>>>> 961fa587
+    let mut repo: ObjectRepo<_> = OpenOptions::new(MemoryStore::new())
+        .config(REPO_IO_CONFIG.to_owned())
+        .password(b"Password")
+        .create_new()?;
+    let mut handle = repo.add_unmanaged();
+    let mut object = repo.unmanaged_object_mut(&mut handle).unwrap();
+
     let initial_data = random_buffer();
     let modified_data = [initial_data.clone(), random_buffer()].concat();
 
     // Write data to the object.
-<<<<<<< HEAD
-    let mut object = repository.insert("Test1".into());
-=======
->>>>>>> 961fa587
     object.write_all(initial_data.as_slice())?;
     object.flush()?;
 
